--- conflicted
+++ resolved
@@ -1,10 +1,6 @@
 {
   "name": "helpscout-mcp-server",
-<<<<<<< HEAD
-  "version": "1.0.0",
-=======
   "version": "1.0.3",
->>>>>>> 9d7504b8
   "description": "The first MCP server for Help Scout - search conversations, threads, and inboxes with AI agents",
   "main": "dist/index.js",
   "type": "module",
